--- conflicted
+++ resolved
@@ -103,10 +103,8 @@
 # Mac OS Crap
 .DS_Store
 
-<<<<<<< HEAD
 # VS Code
 .vscode
-=======
+
 # ctags
-*.ctags
->>>>>>> 7a42bfa3
+*.ctags