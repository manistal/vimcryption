#!/usr/bin/env bash
# run-tests.sh
#
# Sets up and runs unittests in each python environment it detects in the build files.


# Wrapper function that squashes stdout
__quiet() {
  "$@" > /dev/null
}


# Wrapper function that squashes both stdout and stderr
__silence() {
  (2>&1 > /dev/null "$@")
}


# Wrpper function that routes stdout to stderr
__stderr() {
  "$@" >&2
}


# Figure out the full interpreter path for a python version
__get_python_interpreter_path() {
  __python=python$1
  (> /dev/null which $__python 2>&1)
  if [ "$?" != "0" ] ; then
    if [ "$1" = "2" ] ; then
      __python=python
    fi
  fi
  (> /dev/null which $__python 2>&1)
  if [ "$?" = "0" ] ; then
    which $__python 
  else
    echo "NONE"
  fi
}


# Create a new virtual environment for a particular python version
__setup_venv() {
  local __python
  __python=$(__get_python_interpreter_path $1)
  if [ "$__python" = "NONE" ] ; then
    __stderr echo "    python$1 not found!"
    exit 1
  else
    __virtualenv=$(dirname $__python)/virtualenv
    __silence $__virtualenv -v -p $__python .venv$1
    if [ "$?" != "0" ] ; then
      __virtualenv=$(which virtualenv)
      __silence $__virtualenv -v -p $__python .venv$1
      if [ "$?" != "0" ] ; then
        __stderr echo "    virtualenv executable not found for $__python!"
        exit 1
      fi
    fi
    . .venv$1/bin/activate
    pip install coverage-badge
    pip install nose2
    pip install numpy
    pip install pylint
    __stderr echo "    python$1 ($__python) -> .venv$1"
  fi
  exit 0
}


# Run PyLint
__do_pylint() {
  . .venv$1/bin/activate
  echo "PyLint: start ($PYLINT_LOG$1)"
  echo "Python $1" > $PYLINT_LOG$1
  echo "" >> $PYLINT_LOG$1
  __pylint_out=$(2>&1 pylint encryptionengine test plugin/vimcryption.py)
  __pylint_E=$(echo "$__pylint_out" | grep -c "E:")
  __pylint_W=$(echo "$__pylint_out" | grep -c "W:")
  __pylint_C=$(echo "$__pylint_out" | grep -c "C:")
  __pylint_R=$(echo "$__pylint_out" | grep -c "R:")
  __pylint_F=$(echo "$__pylint_out" | grep -c "F:")
  echo "$__pylint_out" >> $PYLINT_LOG$1
  __summary="PyLint: done  ($__pylint_E errors, $__pylint_W warnings, $__pylint_C conventions, $__pylint_R refactors, $__pylint_F fatals)"
  echo "$__summary" >> $PYLINT_LOG$1
  echo "" >> $PYLINT_LOG$1
  echo "" >> $PYLINT_LOG$1
  echo "$__summary"
  __rating=$(echo "$__pylint_out" | grep "Your code has been rated at ")
  echo "  $__rating"
  echo
}


# Run unit tests
__do_tests() {
  echo "--Running Python$1 Tests--"
  . .venv$1/bin/activate
  python setup.py -q install --force
  nose2 --coverage encryptionengine/ -s test
<<<<<<< HEAD
  coverage html -d doc/coverage/python$1
  coverage-badge -o doc/coverage/python$1/coverage.svg
=======
  coverage html -d docs/htmlcov/python$1
>>>>>>> 666bd31d
  coverage report
  coverage erase
  echo
  echo "---------Complete---------"
  echo
  echo
}


# Go through a simple yaml file and grab all python versions from it
__parse_yaml() {
  local yaml=($(cat $1))
  local token
  local capturing=0
  local capture_next=0
  declare -a versions
  for token in "${yaml[@]}" ; do
    if [ "$token" = "python:" ] ; then
      capturing=1
    elif [ $capturing -eq 1 ] ; then
      if [ $capture_next -eq 1 ] ; then
        echo "$token" | cut -c 2- | rev | cut -c 2- | rev
        capture_next=0
      elif [ "$token" = "-" ] ; then
        capture_next=1
      else
        capturing=0
      fi
    fi
  done
}


#
# Main body
#

PYLINT_LOG="docs/.pylint-report"

__prefix="__quiet"
if [ "$1" = "-v" ] ; then
  __prefix=""
elif [ "$1" = "-s" ] ; then
  __prefix="__silence"
fi

# Enable dot glob so we will see any "hidden" yml files
shopt -s dotglob
__versions=($(__parse_yaml *.yml))
# Disable dot glob
shopt -u dotglob
# Get the array of version numbers
__versions=($(echo "${__versions[@]}" | tr ' ' '\n' | sort -u | tr '\n' ' ' | uniq))

echo "Setting up Python virtual environments"

declare -a __pids
declare -a __rcs
for __i in "${!__versions[@]}" ; do
  $__prefix __setup_venv ${__versions[$__i]} &
  __pids[$__i]=$!
done


for __i in "${!__pids[@]}" ; do
  wait ${__pids[$__i]}
  __rcs[$__i]=$?
done

echo "done."
echo

for __i in "${!__rcs[@]}" ; do
  if [ "${__rcs[$__i]}" = "0" ] ; then
    __do_pylint "${__versions[$__i]}"
    __do_tests "${__versions[$__i]}"
  fi
done<|MERGE_RESOLUTION|>--- conflicted
+++ resolved
@@ -99,12 +99,8 @@
   . .venv$1/bin/activate
   python setup.py -q install --force
   nose2 --coverage encryptionengine/ -s test
-<<<<<<< HEAD
   coverage html -d doc/coverage/python$1
   coverage-badge -o doc/coverage/python$1/coverage.svg
-=======
-  coverage html -d docs/htmlcov/python$1
->>>>>>> 666bd31d
   coverage report
   coverage erase
   echo
@@ -142,7 +138,7 @@
 # Main body
 #
 
-PYLINT_LOG="docs/.pylint-report"
+PYLINT_LOG="doc/.pylint-report"
 
 __prefix="__quiet"
 if [ "$1" = "-v" ] ; then
