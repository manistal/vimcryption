# Outline

## Abstract
The prospect of writing a cryptographic application started out simply; code something up capable of encrypting and decrypting content.  The idea of encrypting messages quickly expanded into encryption of notes, or entire files.  This generalization of target content led us to the idea of a platform-independent editor plugin that could handle encryption of arbitrary data.  The choice of editor was clear: VIM. It runs on many platforms and can execute Python through it's vimconfig and plugin interfaces.  This plugin registers file io handling functions with VIM which replace the default ones.  All disk access from the editor is thus routed through this plugin, ensuring that all externally observable data is put through an encryption engine, including temporary files.

## Introduction
Any encryption plugin needs to be flexibly architected so that it can keep up with the cryptographic arms race.  To support this, we identified two main areas of development.  The first is the VIM interface, which describes to the editor what our library will be responsible for.  The second is an extensible encryption library that can handle file IO.

- VIM's existing encryption functionality is limited in configuration options.

The encryption library is based on encryption engines, which implement the header processing and encryption/decryption APIs.  Once a file is loaded and the header is processed, if that file requires vimcryption, the necessary Engine is loaded.  That engine is then handed the file handle to scan for any additional meta-data it requires.  Any sybsequent disk reads are done through `EncryptionEngine.decrypt` and disk writes through `EncryptionEngine.encrypt`.

## Background 

Vim provides some builtin encryption functionality that can be used with the `-x` argument on the commandline and `:X` command in Vim, which both will prompt you for a key with which to encrypt the file. Vim supports 3 ciphers (`Pkzip`, `blowfish`, and `blowfish2`) and by default will use `Pkzip` which the `:help encryption` documentation in vim describes as "The algorithm used is breakable. A 4 character key in about one hour, a 6 character key in one day (on a Pentium 133 PC).". Blowfish is also compromised but fixed in blowfish2. Blowfish2 provides strong encryption but is vunerable to undetected modification. [4] 

Vim's script repository has also published a plugin which passes through file reads and rights to the Gnu Privacy Guard suite, known as `gnupg.vim`. The plugin implements encryption by attaching commandline GPG calls to Vim's "cmd-event" triggers which allow plugins to overload filesystem operations. The dependancy on Gnu Privacy Guard being installed greatly reduces the value of the plugin compared to a stand-alone solution. [5]

We also searched `https://vimawesome.com/`, the largest directory of vim plugins on the web, for any plugins which implement encryption. The only plugin related to cryptography available at this time is for cryptographic checksums. Vim appears to lack cross platform, configurable, and secure encryption functionality. Vimcryption attempts to address this need as a self-contained python based plugin. 


## Methodology

In it's role as a text editor, Vim is directly responsible for all the file operations a user needs in order to interact with the filesystem. Additionally, Vim provides quality of life features to the user such as swap and backup files in case the session is interrupted or corrupted, undo files so the user can have a persistant undo stack, and logs command history so the user can repeat commands used earlier. To implement a secure encryption extension to Vim, we need to take into account the entire dataflow to ensure that plaintext is not visible outside of the active memory of the editor's process. 

Securing the unintential leak of plaintext data via temporary files is relatively simple in Vim. As discussed in the Vim Tips Wiki, we can disable the creation of temporary files by using vim-script in our plugin load [4]:  

```
    setl noswapfile
    setl noundofile
    setl nobackup
    set viminfo=
```

It's important to note that the above commands use the `setl` syntax which means "set local to the buffer". Since we want users to be able to work on encrypted and unencryted files simultaneously, we need to ensure that any plugin configurations don't effect other active files. 

Intercepting the actual reading and writing of the buffer is directly supported by Vim through through the use of Command-Events, which are specialized Auto-Commands that specifically allow the overloading of filesystem triggers. [2] We can then tie these file system triggers to event handlers in Python and write/read the file system and buffer directly through a file handler there. 

```
    au BufReadCmd    *    py VCF.BufRead()
    au FileReadCmd   *    py VCF.FileRead()
    au BufWriteCmd   *    py VCF.BufWrite()
    au FileWriteCmd  *    py VCF.FileWrite()
    au FileAppendCmd *    py VCF.FileAppend()
```

The `py` command used in the snippet above is the result of builtin Python plugin support provided by Vim. At compile time, the Vim install can be configured to build in Python support with Python2 or Python3. Vimcryption supports either interpreter and creates an alias for the installed interpreter after detecting it on load. When Vim loads, it instantiates an interpreter process which is active throughout the lifetime of the application. This allows us to load our libraries from the plugin path, and use them on-demand inside of Vim functions as seen above. This behavior also allows our plugin libraries to maintain state in between calls, so that we can read in file meta-data and still use that meta-data during flushes to disk. 

The Python based file handler is connstructed at the same time the auto-commands are registered and loads user settings from pre-defined user variables that can be set in the configurations file (`.vimrc`) or via the command prompt inside of vim. When the FileHandler is constructed it instantiates a Read/Write Engine using the strategy design pattern based on the encyrption method the user would like to use (or that which the file metadata specifies). 


- Setup VIM disk access hooks
    - File Read
    - Buffer Read
    - File Write
    - Buffer Write
    - File Append

The encryption API was defined and encoded into an abstract base class called `EncryptionEngine`.  The API requires any `EncryptionEngine` to define two methods, `encrypt(buffer, file_handle)` and `decrypt(file_handle, buffer)`.  `encrypt` takes a VIM buffer and applies encryption to it before writing it to the file handle.  `decrypt` takes a file handle which it reads and decrypts into a VIM buffer.  We set up a unit test environment using Python 2.7 and 3.4 with `nose2`[6] to test the `EncryptionEngine`s.  A virtual environment is created for both Python versions, `vimcryption` is installed in each and then the test suite is run.  Each engine is tested to ensure that it's encrypt/decrypt functions match the algorithm they are supposed to implement.  Once the disk access hooks were configured, a pass-through engine was implemented to test the connection.  This `PassThroughEngine` simply writes buffer contents to the file and vice versa, but proved that the paradigm would work.  With the architecture proven, we needed an engine that actually modified file contents on disk.  To start, a simple keyless base64 encoding[7] was used to scramble the contents.

With the framework set up and doing simple encryption, continued development will be focused on implementing additional testing and encryption schemes.  VIM configuration and installation unit tests are needed to ensure compatibility isn't affected by any future changes.  A pure python implementation of AES128 will allow passkey based encryption in an easily delivered, cross-platform package.

## Resources

[1] Losh, Steve. "Learn Vimscript the Hard Way." Learn Vimscript the Hard Way. Accessed March 08, 2018.   
http://learnvimscriptthehardway.stevelosh.com/.

[2] "Vim Documentation: Autocmd" vimdoc. Accessed March 08, 2018.    
http://vimdoc.sourceforge.net/htmldoc/autocmd.htm 

[3] "Vim Documentation: Python Module" vimdoc. Accessed March 08, 2018.   
http://vimdoc.sourceforge.net/htmldoc/if_pyth.htm 

[4] "Encryption" Vim Tips Wiki. Accessed March 08, 2018.   
http://vim.wikia.com/wiki/Encryption

<<<<<<< HEAD
[5] Markus Braun, James McCoy. "gnupg.vim" (2012) GitHub Repository.   
https://github.com/vim-scripts/gnupg.vim
=======
[5] Markus Braun, James McCoy. "gnupg.vim" (2012) GitHub Repository.
https://github.com/vim-scripts/gnupg.vim

[6] Pellerin et al. "nose2" (17 Feb 2018) GitHub Repository.
https://github.com/nose-devs/nose2

[7] "Base64" Wikipedia. Accessed 10 April 2018
https://en.wikipedia.org/wiki/Base64
>>>>>>> 888f0041
<|MERGE_RESOLUTION|>--- conflicted
+++ resolved
@@ -74,16 +74,11 @@
 [4] "Encryption" Vim Tips Wiki. Accessed March 08, 2018.   
 http://vim.wikia.com/wiki/Encryption
 
-<<<<<<< HEAD
 [5] Markus Braun, James McCoy. "gnupg.vim" (2012) GitHub Repository.   
-https://github.com/vim-scripts/gnupg.vim
-=======
-[5] Markus Braun, James McCoy. "gnupg.vim" (2012) GitHub Repository.
 https://github.com/vim-scripts/gnupg.vim
 
 [6] Pellerin et al. "nose2" (17 Feb 2018) GitHub Repository.
 https://github.com/nose-devs/nose2
 
 [7] "Base64" Wikipedia. Accessed 10 April 2018
-https://en.wikipedia.org/wiki/Base64
->>>>>>> 888f0041
+https://en.wikipedia.org/wiki/Base64