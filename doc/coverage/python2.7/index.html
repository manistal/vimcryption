--- conflicted
+++ resolved
@@ -131,11 +131,7 @@
     <div class="content">
         <p>
             <a class="nav" href="https://coverage.readthedocs.io">coverage.py v4.5.1</a>,
-<<<<<<< HEAD
-            created at 2018-04-27 15:41
-=======
-            created at 2018-04-27 15:40
->>>>>>> 6614260a
+            created at 2018-04-27 15:42
         </p>
     </div>
 </div>
