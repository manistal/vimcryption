--- conflicted
+++ resolved
@@ -131,11 +131,7 @@
     <div class="content">
         <p>
             <a class="nav" href="https://coverage.readthedocs.io">coverage.py v4.5.1</a>,
-<<<<<<< HEAD
-            created at 2018-04-27 15:48
-=======
-            created at 2018-04-27 15:42
->>>>>>> 63ed3fed
+            created at 2018-04-27 15:50
         </p>
     </div>
 </div>
